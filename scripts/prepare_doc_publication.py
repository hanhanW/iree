#!/usr/bin/env python3

# Copyright 2020 Google LLC
#
# Licensed under the Apache License, Version 2.0 (the "License");
# you may not use this file except in compliance with the License.
# You may obtain a copy of the License at
#
#      https://www.apache.org/licenses/LICENSE-2.0
#
# Unless required by applicable law or agreed to in writing, software
# distributed under the License is distributed on an "AS IS" BASIS,
# WITHOUT WARRANTIES OR CONDITIONS OF ANY KIND, either express or implied.
# See the License for the specific language governing permissions and
# limitations under the License.
"""Prepares MarkDown documentation publication.

The in-tree and auto-generated MarkDown documentation lacks necessary metadata
(i.e., front matter) for specifying the layout, title, and others that are
required by Jekyll for rendering the HTML. This script patches MarkDown
files with that.
"""

import argparse
import os


def parse_arguments():
  """Parses command-line options."""
  parser = argparse.ArgumentParser(
      description='Processes MarkDown files for publication')
  parser.add_argument(
      'base_dir',
      metavar='PATH',
      type=str,
      help='Base documentation directory.')

  parsed_args = parser.parse_args()
  if not os.path.isdir(parsed_args.base_dir):
    raise parser.error('expected path to a directory')

  return parsed_args


# A dictionary containing source file to doc title mappings.
#
# By default the generated doc will have a title matching the MarkDown H1
# header. This dictionary will overrule that default behavior.
DOC_TITLE_DICT = {
    'index.md': 'Home',
    'getting_started_linux_bazel.md': 'Linux with Bazel',
    'getting_started_linux_cmake.md': 'Linux with CMake',
    'getting_started_linux_vulkan.md': 'Linux with Vulkan',
    'getting_started_windows_bazel.md': 'Windows with Bazel',
    'getting_started_windows_cmake.md': 'Windows with CMake',
    'getting_started_windows_vulkan.md': 'Windows with Vulkan',
    'getting_started_python.md': 'Python',
    'op_coverage.md': 'XLA HLO Operation Coverage',
    'roadmap.md': 'Short-term Focus Areas',
    'roadmap_design.md': 'Long-term Design Roadmap',
    'op_coverage.md': 'XLA HLO Operation Coverage',
}

# A dictionary containing source file to permanent link mappings.
#
# By default a source file will have a permanent URL link following its
# filename. For example, if we have docs/Foo/Bar.md, then the permanent link
# for it would be https://google.github.io/iree/Foo/Bar. This dictionary
# allows one to override the permanent link if necessary.
PERMALINK_DICT = {
    'index.md': '/',
    'getting_started_linux_bazel.md': 'GetStarted/LinuxBazel',
    'getting_started_linux_cmake.md': 'GetStarted/LinuxCMake',
    'getting_started_linux_vulkan.md': 'GetStarted/LinuxVulkan',
    'getting_started_windows_bazel.md': 'GetStarted/WindowsBazel',
    'getting_started_windows_cmake.md': 'GetStarted/WindowsCMake',
    'getting_started_windows_vulkan.md': 'GetStarted/WindowsVulkan',
    'getting_started_python.md': 'GetStarted/Python',
    'developer_overview.md': 'DeveloperOverview',
    'testing_guide.md': 'TestingGuide',
    'op_coverage.md': 'HLOOpCoverage',
    'roadmap.md': 'FocusAreas',
    'roadmap_design.md': 'DesignRoadmap',
    'op_coverage.md': 'OpCoverage',
}

# A dictionary containing source file to navigation order mappings.
#
# By default the rendered docs will be sort alphabetically and listed on
# the left panel of https://google.github.io/iree website. This allows one
# to specify an order for a specific doc.
NAVI_ORDER_DICT = {
    'index.md': 1,
    # 'Getting Started' is 2.
    'developer_overview.md': 3,
    'roadmap_design.md': 4,
    'roadmap.md': 5,
    'op_coverage.md': 6,
<<<<<<< HEAD
=======
    'testing_guide.md': 7,

    # Within 'Getting Started' use explicit ordering.
    # Alphabetical would put 'bazel' before 'cmake' and 'python' between 'linux'
    # and 'windows'.
    'getting_started_linux_cmake.md': 1,
    'getting_started_linux_bazel.md': 2,
    'getting_started_linux_vulkan.md': 3,
    'getting_started_windows_cmake.md': 4,
    'getting_started_windows_bazel.md': 5,
    'getting_started_windows_vulkan.md': 6,
    'getting_started_python.md': 7,
>>>>>>> 9ce4a06f
}

# A dictionary containing source directory to section tile mappings.
#
# To put a MarkDown file under a certain section, the front matter should
# contain a `parent` field pointing to the section's title. By default we
# use the subdirectory name as the section title. This allows customization.
# Note that the title here must match with index.md file's title under the
# subdirectory.
DIRECTORY_TITLE_DICT = {
    'Dialects': 'Dialect Definitions',
    'GetStarted': 'Getting Started',
}


def process_file(basedir, relpath, filename):
  """Patches the given file in-place with metadata for publication."""

  full_path = os.path.join(basedir, relpath, filename)
  base_name = os.path.splitext(filename)[0]
  with open(full_path, 'r') as f:
    content = f.read()

  # Directly return if the file already has front matter.
  if content.startswith('---\n'):
    return

  front_matter = {}
  # Use the default layout for everything.
  front_matter['layout'] = 'default'
  # Use the base filename as permanent link.
  front_matter['permalink'] = base_name

  # Organize each doc to a section matching its directory structure.
  if relpath and relpath != '.':
    front_matter['parent'] = relpath
    front_matter['permalink'] = f'{relpath}/{front_matter["permalink"]}'

  # Find the title and TOC.
  lines = content.splitlines()
  title_line_index = None
  toc_index = None
  for (index, line) in enumerate(lines):
    if line.startswith('# '):
      title_line_index = index
    if line == '[TOC]':
      toc_index = index
    if title_line_index is not None and toc_index is not None:
      break

  # Replace '[TOC]' with the proper format that can be rendered.
  if toc_index is not None:
    lines[toc_index] = '1. TOC\n{:toc}'

  # Set the title in front matter and disable it to show up in TOC.
  if title_line_index is not None:
    front_matter['title'] = f'"{lines[title_line_index][2:]}"'
    lines.insert(title_line_index + 1, '{: .no_toc }')
  else:
    front_matter['title'] = base_name

  # Override with manually specified metadata if exists.
  if filename in DOC_TITLE_DICT:
    front_matter['title'] = DOC_TITLE_DICT[filename]
  if filename in PERMALINK_DICT:
    front_matter['permalink'] = PERMALINK_DICT[filename]
  if filename in NAVI_ORDER_DICT:
    front_matter['nav_order'] = NAVI_ORDER_DICT[filename]
  if relpath in DIRECTORY_TITLE_DICT:
    front_matter['parent'] = DIRECTORY_TITLE_DICT[relpath]

  # Compose the content prefix for front matter.
  prefix = '\n'.join([f'{k}: {v}' for (k, v) in front_matter.items()])
  prefix = '\n'.join(['---', prefix, '---\n\n'])

  # Compose the new content.
  content = '\n'.join(lines)

  # Substitute specific pattern for callouts to make them prettier.
  content = content.replace('> Tip:<br>\n> &nbsp;&nbsp;&nbsp;&nbsp;',
                            '> Tip\n> {: .label .label-green }\n> ')
  content = content.replace('> Note:<br>\n> &nbsp;&nbsp;&nbsp;&nbsp;',
                            '> Note\n> {: .label .label-blue }\n> ')

  # Update in place.
  with open(full_path, 'w') as f:
    f.write(f'{prefix}{content}')


def process_directory(basedir):
  """Walks the given base directory and processes each MarkDown file."""
  for (dirpath, _, filenames) in os.walk(basedir):
    for filename in filenames:
      if filename.endswith('.md'):
        relpath = os.path.relpath(dirpath, basedir)
        process_file(basedir, relpath, filename)


if __name__ == '__main__':
  args = parse_arguments()
  process_directory(args.base_dir)<|MERGE_RESOLUTION|>--- conflicted
+++ resolved
@@ -58,7 +58,6 @@
     'op_coverage.md': 'XLA HLO Operation Coverage',
     'roadmap.md': 'Short-term Focus Areas',
     'roadmap_design.md': 'Long-term Design Roadmap',
-    'op_coverage.md': 'XLA HLO Operation Coverage',
 }
 
 # A dictionary containing source file to permanent link mappings.
@@ -81,7 +80,6 @@
     'op_coverage.md': 'HLOOpCoverage',
     'roadmap.md': 'FocusAreas',
     'roadmap_design.md': 'DesignRoadmap',
-    'op_coverage.md': 'OpCoverage',
 }
 
 # A dictionary containing source file to navigation order mappings.
@@ -96,8 +94,6 @@
     'roadmap_design.md': 4,
     'roadmap.md': 5,
     'op_coverage.md': 6,
-<<<<<<< HEAD
-=======
     'testing_guide.md': 7,
 
     # Within 'Getting Started' use explicit ordering.
@@ -110,7 +106,6 @@
     'getting_started_windows_bazel.md': 5,
     'getting_started_windows_vulkan.md': 6,
     'getting_started_python.md': 7,
->>>>>>> 9ce4a06f
 }
 
 # A dictionary containing source directory to section tile mappings.
