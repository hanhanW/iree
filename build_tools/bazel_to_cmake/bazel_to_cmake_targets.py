# Lint as: python3
# Copyright 2020 Google LLC
#
# Licensed under the Apache License, Version 2.0 (the "License");
# you may not use this file except in compliance with the License.
# You may obtain a copy of the License at
#
#      https://www.apache.org/licenses/LICENSE-2.0
#
# Unless required by applicable law or agreed to in writing, software
# distributed under the License is distributed on an "AS IS" BASIS,
# WITHOUT WARRANTIES OR CONDITIONS OF ANY KIND, either express or implied.
# See the License for the specific language governing permissions and
# limitations under the License.

# Bazel to CMake target name conversions used by bazel_to_cmake.py.

EXPLICIT_TARGET_MAPPING = {
    # Internal utilities to emulate various binary/library options.
    "//build_tools:default_linkopts": [],

    # absl
    "@com_google_absl//absl/flags:flag": ["absl::flags"],
    "@com_google_absl//absl/flags:parse": ["absl::flags_parse"],
    # dear_imgui
    "@dear_imgui": ["dear_imgui::dear_imgui"],
    "@dear_imgui//:imgui_sdl_vulkan": [
        "dear_imgui::impl_sdl", "dear_imgui::impl_vulkan"
    ],
    # MLIR
    "@llvm-project//mlir:AllPassesAndDialects": ["MLIRAllDialects"],
    "@llvm-project//mlir:AllPassesAndDialectsNoRegistration": [
        "MLIRAllDialects"
    ],
    "@llvm-project//mlir:AffineToStandardTransforms": ["MLIRAffineToStandard"],
    "@llvm-project//mlir:CFGTransforms": ["MLIRSCFToStandard"],
    "@llvm-project//mlir:DialectUtils": [""],
    "@llvm-project//mlir:ExecutionEngineUtils": ["MLIRExecutionEngine"],
    "@llvm-project//mlir:GPUDialect": ["MLIRGPU"],
    "@llvm-project//mlir:GPUTransforms": ["MLIRGPU"],
    "@llvm-project//mlir:LinalgOps": ["MLIRLinalg"],
    "@llvm-project//mlir:LLVMDialect": ["MLIRLLVMIR"],
    "@llvm-project//mlir:LLVMTransforms": ["MLIRStandardToLLVM"],
    "@llvm-project//mlir:SCFToGPUPass": ["MLIRSCFToGPU"],
    "@llvm-project//mlir:SCFDialect": ["MLIRSCF"],
    "@llvm-project//mlir:StandardOps": ["MLIRStandard"],
    "@llvm-project//mlir:ShapeTransforms": ["MLIRShapeOpsTransforms"],
    "@llvm-project//mlir:SideEffects": ["MLIRSideEffectInterfaces"],
    "@llvm-project//mlir:SPIRVDialect": ["MLIRSPIRV"],
    "@llvm-project//mlir:SPIRVLowering": ["MLIRSPIRV", "MLIRSPIRVTransforms"],
    "@llvm-project//mlir:SPIRVTranslateRegistration": [
        "MLIRSPIRVSerialization"
    ],
    "@llvm-project//mlir:StandardToSPIRVConversions": [
        "MLIRStandardToSPIRVTransforms"
    ],
    "@llvm-project//mlir:mlir_c_runner_utils": ["MLIRExecutionEngine"],
    "@llvm-project//mlir:mlir-translate": ["mlir-translate"],
    "@llvm-project//mlir:MlirTableGenMain": ["MLIRTableGen"],
    "@llvm-project//mlir:MlirOptLib": ["MLIROptLib"],
    "@llvm-project//mlir:VectorOps": ["MLIRVector"],
    # Vulkan
    "@iree_vulkan_headers//:vulkan_headers": ["Vulkan::Headers"],
    # The Bazel target maps to the IMPORTED target defined by FindVulkan().
    "@vulkan_sdk//:sdk": ["Vulkan::Vulkan"],
    # Misc single targets
    "@com_google_benchmark//:benchmark": ["benchmark"],
    "@com_github_dvidelabs_flatcc//:flatcc": ["flatcc"],
    "@com_github_dvidelabs_flatcc//:runtime": ["flatcc::runtime"],
    "@com_google_googletest//:gtest": ["gmock", "gtest"],
    "@renderdoc_api//:renderdoc_app": ["renderdoc_api::renderdoc_app"],
    "@pffft": ["pffft"],
    "@sdl2//:SDL2": ["SDL2-static"],
    "@com_github_pytorch_cpuinfo//:cpuinfo": ["cpuinfo"],
<<<<<<< HEAD
    "@half": ["half"],
=======
    "@half//:half": ["half"],
    "@vulkan_memory_allocator//:impl_header_only": ["vulkan_memory_allocator"],
>>>>>>> aff3e9cb
}


def _convert_absl_target(target):
  # Default to a pattern substitution approach.
  # Take "absl::" and append the name part of the full target identifier, e.g.
  #   "@com_google_absl//absl/memory"         -> "absl::memory"
  #   "@com_google_absl//absl/types:optional" -> "absl::optional"
  #   "@com_google_absl//absl/types:span"     -> "absl::span"
  if ":" in target:
    target_name = target.rsplit(":")[-1]
  else:
    target_name = target.rsplit("/")[-1]
  return ["absl::" + target_name]


def _convert_mlir_target(target):
  # Default to a pattern substitution approach.
  # Take "MLIR" and append the name part of the full target identifier, e.g.
  #   "@llvm-project//mlir:IR"   -> "MLIRIR"
  #   "@llvm-project//mlir:Pass" -> "MLIRPass"
  return ["MLIR" + target.rsplit(":")[-1]]


def _convert_llvm_target(target):
  # Default to a pattern substitution approach.
  # Prepend "LLVM" to the Bazel target name.
  #   "@llvm-project//llvm:AsmParser" -> "LLVMAsmParser"
  #   "@llvm-project//llvm:Core" -> "LLVMCore"
  return ["LLVM" + target.rsplit(":")[-1]]


def convert_external_target(target):
  """Converts an external (non-IREE) Bazel target to a list of CMake targets.

  IREE targets are expected to follow a standard form between Bazel and CMake
  that facilitates conversion. External targets *may* have their own patterns,
  or they may be purely special cases.

  Multiple target in Bazel may map to a single target in CMake and a Bazel
  target may map to multiple CMake targets.

  Returns:
    A list of converted targets if it was successfully converted.

  Raises:
    KeyError: No conversion was found for the target.
  """
  if target in EXPLICIT_TARGET_MAPPING:
    return EXPLICIT_TARGET_MAPPING[target]
  if target.startswith("@com_google_absl//absl"):
    return _convert_absl_target(target)
  if target.startswith("@llvm-project//llvm"):
    return _convert_llvm_target(target)
  if target.startswith("@llvm-project//mlir"):
    return _convert_mlir_target(target)
  if target.startswith("@org_tensorflow//tensorflow/compiler/mlir"):
    # All Bazel targets map to a single CMake target.
    return ["tensorflow::mlir_hlo"]
  if target.startswith("@com_google_ruy//ruy"):
    # All Bazel targets map to a single CMake target.
    return ["ruy"]

  raise KeyError("No conversion found for target '%s'" % target)<|MERGE_RESOLUTION|>--- conflicted
+++ resolved
@@ -72,12 +72,8 @@
     "@pffft": ["pffft"],
     "@sdl2//:SDL2": ["SDL2-static"],
     "@com_github_pytorch_cpuinfo//:cpuinfo": ["cpuinfo"],
-<<<<<<< HEAD
     "@half": ["half"],
-=======
-    "@half//:half": ["half"],
     "@vulkan_memory_allocator//:impl_header_only": ["vulkan_memory_allocator"],
->>>>>>> aff3e9cb
 }
 
 
